#![cfg(feature = "seed")]
mod common;
use common::*;
use common::pin_adapter as ixn;
use solana_sdk::{
    message::Message,
    pubkey::Pubkey,
    system_instruction,
    stake::state::{Authorized, StakeAuthorize},
};
use solana_sdk::instruction::{Instruction, AccountMeta};

// AuthorizeCheckedWithSeed: staker authority is a derived PDA (base+seed+owner). Base signs; new staker signs.
#[tokio::test]
async fn authorize_checked_with_seed_staker_success() {
    let mut pt = common::program_test();
    let mut ctx = pt.start_with_context().await;
    let program_id = Pubkey::new_from_array(pinocchio_stake::ID);

    // Accounts
    let stake_acc = Keypair::new();
    let withdrawer = Keypair::new();
    let base = Keypair::new();
    let seed = "seed-for-staker";
    let owner = solana_sdk::system_program::id();
    let derived_staker = Pubkey::create_with_seed(&base.pubkey(), seed, &owner).unwrap();

    // Create stake account owned by our program
    let rent = ctx.banks_client.get_rent().await.unwrap();
    let space = pinocchio_stake::state::stake_state_v2::StakeStateV2::ACCOUNT_SIZE as u64;
    let reserve = rent.minimum_balance(space as usize);

    let create = system_instruction::create_account(
        &ctx.payer.pubkey(),
        &stake_acc.pubkey(),
        reserve,
        space,
        &program_id,
    );
    let msg = Message::new(&[create], Some(&ctx.payer.pubkey()));
    let mut tx = Transaction::new_unsigned(msg);
    tx.try_sign(&[&ctx.payer, &stake_acc], ctx.last_blockhash).unwrap();
    ctx.banks_client.process_transaction(tx).await.unwrap();

    // InitializeChecked with base as current staker and real withdrawer (withdrawer signs)
    let init_ix = ixn::initialize_checked(
        &stake_acc.pubkey(),
        &Authorized { staker: base.pubkey(), withdrawer: withdrawer.pubkey() },
    );
    let msg = Message::new(&[init_ix], Some(&ctx.payer.pubkey()));
    let mut tx = Transaction::new_unsigned(msg);
    tx.try_sign(&[&ctx.payer, &withdrawer], ctx.last_blockhash).unwrap();
    ctx.banks_client.process_transaction(tx).await.unwrap();

    let new_staker = Keypair::new();
    let ix = ixn::authorize_checked_with_seed(
        &stake_acc.pubkey(),
        &base.pubkey(),
        seed.to_string(),
        &owner,
        &new_staker.pubkey(),
        StakeAuthorize::Staker,
        None,
    );

    let msg = Message::new(&[ix], Some(&ctx.payer.pubkey()));
    let mut tx = Transaction::new_unsigned(msg);
    tx.try_sign(&[&ctx.payer, &base, &new_staker], ctx.last_blockhash).unwrap();
    let res = ctx.banks_client.process_transaction(tx).await;
    assert!(res.is_ok(), "AuthorizeCheckedWithSeed should succeed: {:?}", res);

    // Verify staker changed
    let acct = ctx
        .banks_client
        .get_account(stake_acc.pubkey())
        .await
        .unwrap()
        .expect("stake account must exist");
    let state = pinocchio_stake::state::stake_state_v2::StakeStateV2::deserialize(&acct.data).unwrap();
    match state {
        pinocchio_stake::state::stake_state_v2::StakeStateV2::Initialized(meta)
        | pinocchio_stake::state::stake_state_v2::StakeStateV2::Stake(meta, _, _) => {
            assert_eq!(meta.authorized.staker, new_staker.pubkey().to_bytes());
            assert_eq!(meta.authorized.withdrawer, withdrawer.pubkey().to_bytes());
        }
        other => panic!("unexpected state after authorize_checked_with_seed: {:?}", other),
    }
}

// Non-checked variant: base signs; new authority does NOT need to sign.
#[tokio::test]
async fn authorize_with_seed_staker_success() {
    let mut pt = common::program_test();
    let mut ctx = pt.start_with_context().await;
    let program_id = Pubkey::new_from_array(pinocchio_stake::ID);

    // Stake account and authorities
    let stake_acc = Keypair::new();
    let withdrawer = Keypair::new();
    let base = Keypair::new();
    let seed = "seed-for-staker";
    let owner = solana_sdk::system_program::id();
    let derived_staker = Pubkey::create_with_seed(&base.pubkey(), seed, &owner).unwrap();

    // Create stake
    let rent = ctx.banks_client.get_rent().await.unwrap();
    let space = pinocchio_stake::state::stake_state_v2::StakeStateV2::ACCOUNT_SIZE as u64;
    let reserve = rent.minimum_balance(space as usize);
    let create = system_instruction::create_account(
        &ctx.payer.pubkey(),
        &stake_acc.pubkey(),
        reserve,
        space,
        &program_id,
    );
    let msg = Message::new(&[create], Some(&ctx.payer.pubkey()));
    let mut tx = Transaction::new_unsigned(msg);
    tx.try_sign(&[&ctx.payer, &stake_acc], ctx.last_blockhash).unwrap();
    ctx.banks_client.process_transaction(tx).await.unwrap();

    // InitializeChecked with base as current staker
    let init_ix = Instruction {
        program_id,
        accounts: vec![
            AccountMeta::new(stake_acc.pubkey(), false),
            AccountMeta::new_readonly(solana_sdk::sysvar::rent::id(), false),
            AccountMeta::new_readonly(base.pubkey(), false),
            AccountMeta::new_readonly(withdrawer.pubkey(), true),
        ],
        data: vec![9u8],
    };
    let msg = Message::new(&[init_ix], Some(&ctx.payer.pubkey()));
    let mut tx = Transaction::new_unsigned(msg);
    tx.try_sign(&[&ctx.payer, &withdrawer], ctx.last_blockhash).unwrap();
    ctx.banks_client.process_transaction(tx).await.unwrap();

    let new_staker = Keypair::new();
    let ix = ixn::authorize_with_seed(
        &stake_acc.pubkey(),
        &base.pubkey(),
        seed.to_string(),
        &owner,
        &new_staker.pubkey(),
        StakeAuthorize::Staker,
        None,
    );
    let msg = Message::new(&[ix], Some(&ctx.payer.pubkey()));
    let mut tx = Transaction::new_unsigned(msg);
    tx.try_sign(&[&ctx.payer, &base], ctx.last_blockhash).unwrap();
    let res = ctx.banks_client.process_transaction(tx).await;
    assert!(res.is_ok(), "AuthorizeWithSeed should succeed: {:?}", res);

    // Verify staker changed
    let acct = ctx
        .banks_client
        .get_account(stake_acc.pubkey())
        .await
        .unwrap()
        .expect("stake account must exist");
    let state = pinocchio_stake::state::stake_state_v2::StakeStateV2::deserialize(&acct.data).unwrap();
    match state {
        pinocchio_stake::state::stake_state_v2::StakeStateV2::Initialized(meta)
        | pinocchio_stake::state::stake_state_v2::StakeStateV2::Stake(meta, _, _) => {
            assert_eq!(meta.authorized.staker, new_staker.pubkey().to_bytes());
            assert_eq!(meta.authorized.withdrawer, withdrawer.pubkey().to_bytes());
        }
        other => panic!("unexpected state after authorize_with_seed: {:?}", other),
    }
<<<<<<< HEAD
}
=======
}
>>>>>>> 46526a6e
<|MERGE_RESOLUTION|>--- conflicted
+++ resolved
@@ -166,8 +166,4 @@
         }
         other => panic!("unexpected state after authorize_with_seed: {:?}", other),
     }
-<<<<<<< HEAD
 }
-=======
-}
->>>>>>> 46526a6e

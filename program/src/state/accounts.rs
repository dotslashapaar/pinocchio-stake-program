--- conflicted
+++ resolved
@@ -91,13 +91,9 @@
 
 impl Authorized {
     pub const fn size() -> usize {
-<<<<<<< HEAD
+
         core::mem::size_of::<Authorized>()  // Removed the +8
-=======
-
-        8 + size_of::<Authorized>()
-
->>>>>>> 06ad87cf
+
     }
 
     pub fn new(staker: Pubkey, withdrawer: Pubkey) -> Self {
@@ -277,10 +273,7 @@
 #[derive(Debug, Clone, PartialEq)]
 #[repr(C)]
 pub struct StakeHistory {
-<<<<<<< HEAD
-    /// Array of stake history entries
-    pub entries: [StakeHistoryEntry; 10],
-=======
+
 
     /// Fixed-size array of stake history entries
     pub entries: [StakeHistoryEntry; MAX_STAKE_HISTORY_ENTRIES],
@@ -318,7 +311,7 @@
         }
     }
 
->>>>>>> 06ad87cf
+
 }
 
 /// Initialize stake account instruction data

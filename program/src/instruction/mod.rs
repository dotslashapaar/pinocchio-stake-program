use pinocchio::program_error::ProgramError;

pub mod initialize;
<<<<<<< HEAD
pub mod split;

=======
>>>>>>> 63bd6dbb
pub use initialize::*;
pub use split::*;

<<<<<<< HEAD
=======
pub mod set_lockup;
pub use set_lockup::*;

>>>>>>> 63bd6dbb
#[repr(u8)]
pub enum StakeInstruction {
    Initialize,
    Authorize,
    DelegateStake,
    Split,
    Withdraw,
    Deactivate,
    SetLockup,
    Merge,
    AuthorizeWithSeed,
    InitializeChecked,
    AuthorizeChecked,
    AuthorizeCheckedWithSeed,
    SetLockupChecked,
    GetMinimumDelegation,
    DeactivateDelinquent,
    #[deprecated(since = "2.1.0", note = "Redelegate will not be enabled")]
    Redelegate,
    MoveStake,
    MoveLamports,
}

impl TryFrom<&u8> for StakeInstruction {
    type Error = ProgramError;

    fn try_from(value: &u8) -> Result<Self, Self::Error> {
        match *value {
            0 => Ok(StakeInstruction::Initialize),
            1 => Ok(StakeInstruction::Authorize),
            2 => Ok(StakeInstruction::DelegateStake),
            3 => Ok(StakeInstruction::Split),
            4 => Ok(StakeInstruction::Withdraw),
            5 => Ok(StakeInstruction::Deactivate),
            6 => Ok(StakeInstruction::SetLockup),
            7 => Ok(StakeInstruction::Merge),
            8 => Ok(StakeInstruction::AuthorizeWithSeed),
            9 => Ok(StakeInstruction::InitializeChecked),
            10 => Ok(StakeInstruction::AuthorizeChecked),
            11 => Ok(StakeInstruction::AuthorizeCheckedWithSeed),
            12 => Ok(StakeInstruction::SetLockupChecked),
            13 => Ok(StakeInstruction::GetMinimumDelegation),
            14 => Ok(StakeInstruction::DeactivateDelinquent),
            #[allow(deprecated)]
            15 => Ok(StakeInstruction::Redelegate),
            16 => Ok(StakeInstruction::MoveStake),
            17 => Ok(StakeInstruction::MoveLamports),
            _ => Err(ProgramError::InvalidInstructionData),
        }
    }
}<|MERGE_RESOLUTION|>--- conflicted
+++ resolved
@@ -1,20 +1,15 @@
 use pinocchio::program_error::ProgramError;
 
 pub mod initialize;
-<<<<<<< HEAD
-pub mod split;
 
-=======
->>>>>>> 63bd6dbb
 pub use initialize::*;
 pub use split::*;
 
-<<<<<<< HEAD
-=======
+
 pub mod set_lockup;
 pub use set_lockup::*;
 
->>>>>>> 63bd6dbb
+
 #[repr(u8)]
 pub enum StakeInstruction {
     Initialize,
